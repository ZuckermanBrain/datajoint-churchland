--- conflicted
+++ resolved
@@ -2,246 +2,7 @@
 
 This repository contains files for developing and interacting with the Churchland Lab pipeline using DataJoint. DataJoint is a language-agnostic relational database management system for organizing, populating, computing, and querying data (see the [DataJoint documentation](https://docs.datajoint.io/) for more details). The data are hosted on the U19 server, which runs two separate installations of DataJoint: a _development_ installation, for prototyping new analysis pipelines and workflows, and a _production_ installation, for mature, well-tested pipelines (see the [U19 DataJoint documentation](https://confluence.columbia.edu/confluence/display/zmbbi/Datajoint) for more details). To get started, see the Wiki pages for [MATLAB](https://github.com/ZuckermanBrain/datajoint-churchland/wiki/Getting-Started-(MATLAB)) or [Python](https://github.com/ZuckermanBrain/datajoint-churchland/wiki/Getting-Started-(Python)).
 
-<<<<<<< HEAD
-## Getting started
-
-### Users
-
-If you simply want to access data stored in the database, but do not plan on making any changes, then follow the steps below, depending on your language of choice.
-
-#### Python
-
-1. **Create a virtual environment.**
-
-    To create and activate an Anaconda environment (e.g., called "datajoint"), enter:
-
-    ```console
-    $ conda create -n datajoint python
-    $ conda activate datajoint
-    ```
-    
-2. **Install the pipeline.**
-
-    The [main repository](https://github.com/ZuckermanBrain/datajoint-churchland) (and its dependencies?) can be installed locally directly from git:
-
-    ```console
-    $ python -m pip install git+https://github.com/ZuckermanBrain/datajoint-churchland.git
-    ```
-
-3. **Connect to the remote (U19) database server.**
-
-    Setup the connnection using DataJoint's `config` object. With the python interpreter or a jupyter notebook, enter:
-
-    ```python
-    import datajoint as dj
-    dj.config['database.host'] = 'HOST_ADDRESS'
-    dj.config['database.user'] = 'YOUR_UNI'
-    dj.config['database.password'] = 'PASSWORD'
-    ```
-
-    after replacing YOUR_UNI with your Columbia uni. You will also need to acquire the database password from the lab admin. 
-    
-    To save your configuration in your local working directory, use `dj.config.save_local()`. Or, to save the configuration for all your projects, use `dj.config.save_global()`.
-
-4. **Query a table.**
-
-    You can import the entire pipeline or specific schemas with
-
-    ```python
-    from churchland_pipeline_python import *
-    ```
-    or
-    ```python
-    import churchland_pipeline_python.PACKAGE_NAME
-    ```
-
-    where PACKAGE_NAME is the name of the sub-directory under churchland_pipeline_python.
-
-    To query a table, use
-    
-    ```python
-    PACKAGE_NAME.TABLE_NAME()
-    ```
-    
-    As a concrete example, replace PACKAGE_NAME with `lab` and TABLE_NAME with `Monkey` (i.e., `lab.Monkey()`).
-
-#### MATLAB
-
-1. **Install DataJoint.** 
-
-    If using MATLAB > R2016b, this can be done from the built-in toolbar by navigating to _Home > Add-Ons > Get Add-Ons_. Search and select `DataJoint`, then select `Add from GitHub`. For other options, see the [DataJoint Installation Guide](https://github.com/datajoint/datajoint-matlab#installation).
-
-2. **Clone the pipeline.** 
-
-    Next, open the terminal and navigate to the directory where you want to store the pipeline files. Create a clone (local copy of the git repository) of the [main repository](https://github.com/ZuckermanBrain/datajoint-churchland) with the following command:
-
-    ```console
-    $ git clone https://github.com/ZuckermanBrain/datajoint-churchland.git
-    ```
-
-3. **Connect to the remote (U19) database server.** 
-
-    From the MATLAB command window, enter the following commands:
-
-    ```Matlab
-    >> setenv('DJ_HOST', 'HOST_ADDRESS')
-    >> setenv('DJ_USER', 'YOUR_UNI')
-    >> setenv('DJ_PASS', 'PASSWORD')
-    ```
-
-    after replacing YOUR_UNI with your Columbia uni. You will also need to acquire the database password from the lab admin. 
-    
-    Verify the connection status by entering
-
-    ```Matlab
-    >> dj.conn()
-    ```
-
-    If you get a message that displays a connection_id and various connection properties (e.g, host name, user), then you're connected!
-
-4. **Query a table.** 
-
-    First, ensure that the cloned pipeline is on your MATLAB path. Then, enter in the command window:
-
-    ```Matlab
-    >> schema = PACKAGE_NAME.getSchema
-    ```
-    where PACKAGE_NAME is the name of the sub-directory under churchland_pipeline_matlab (prepended with a '+'). This will display all the tables in the schema. 
-    
-    To query a table, use
-
-    ```Matlab
-    >> schema.v.TABLE_NAME
-    ```
-
-    Again, you can find a list of all tables by re-entering `schema` in the command window. 
-    
-    You can replace `schema` with any variable name of your choosing. As a concrete example, try the following:
-
-    ```Matlab
-    >> lab = lab.getSchema
-    >> lab.v.Monkey
-    ```
-
-### Contributers
-
-If you want to access and develop on the database as well as easily stay up to date, then take the following steps. The first couple of steps are the same, regardless of your language of choice.
-
-#### Python
-
-1. **Fork the main repo.**
-
-    Sign in to your GitHub account, navigate to https://github.com/ZuckermanBrain/datajoint-churchland, and click `fork` in the top-right corner of the page.
-
-2. **Clone your fork.**
-
-    On your local machine, navigate to the directory where you want to store the pipeline files. Create a clone of _your forked repo_ with the following command:
-
-    ```console
-    $ git clone https://github.com/YOUR_USERNAME/datajoint-churchland.git
-    ```
-
-    after replacing YOUR_USERNAME with your GitHub username.
-
-3. **Create a virtual environment.**
-
-    To create and activate an Anaconda environment (e.g., called "datajoint"), enter
-
-    ```console
-    $ conda create -n datajoint python
-    $ conda activate datajoint
-    ```
-
-4. **Install an editable copy of the pipeline.**
-
-    From within a jupyter notebook, execute
-
-    ```python
-    !{sys.executable} -m pip install PATH/TO/datajoint-churchland
-    ```
-
-5. **Setup environment variables.**
-
-    Copy the file `.env_template` and rename it to `.env` in your favorite text editor in the cloned directory and **modify hostname, username and password values** inside `.env` file. This environment file specifies the credentials.
-
-6. **Query a table.**
-
-    You can import a schema with
-
-    ```python
-    from churchland_pipeline_python import PACKAGE_NAME
-    ```
-
-    where PACKAGE_NAME is the name of the sub-directory under churchland_pipeline_python. You can also replace PACKAGE_NAME with `*` to import all schemas.
-
-    To query a table, use
-    
-    ```python
-    PACKAGE_NAME.TABLE_NAME()
-    ```
-    
-    As a concrete example, replace PACKAGE_NAME with `lab` and TABLE_NAME with `Monkey` (i.e., `lab.Monkey()`).
-
-#### MATLAB
-
-1. **Fork the main repo.**
-
-    Sign in to your GitHub account, navigate to https://github.com/ZuckermanBrain/datajoint-churchland, and click `fork` in the top-right corner of the page.
-
-2. **Clone your fork.**
-
-    On your local machine, navigate to the directory where you want to store the pipeline files. Create a clone of _your forked repo_ with the following command:
-
-    ```console
-    $ git clone https://github.com/YOUR_USERNAME/datajoint-churchland.git
-    ```
-
-    after replacing YOUR_USERNAME with your GitHub username.
-
-3. **Install DataJoint.** 
-
-    If using MATLAB > R2016b, this can be done from the built-in toolbar by navigating to _Home > Add-Ons > Get Add-Ons_. Search and select `DataJoint`, then select `Add from GitHub`. For other options, see the [DataJoint Installation Guide](https://github.com/datajoint/datajoint-matlab#installation).
-
-4. **Connect to the remote (U19) database server.** 
-
-    From the MATLAB command window, enter the following commands:
-
-    ```Matlab
-    >> setenv('DJ_HOST', 'HOST_ADDRESS')
-    >> setenv('DJ_USER', 'YOUR_UNI')
-    >> setenv('DJ_PASS', 'PASSWORD')
-    ```
-
-    after replacing YOUR_UNI with your Columbia uni. You will also need to acquire the database password from the lab admin. 
-    
-    Verify the connection status by entering
-
-    ```Matlab
-    >> dj.conn()
-    ```
-
-    If you get a message that displays a connection_id and various connection properties (e.g, host name, user), then you're connected!
-
-4. **Query a table.** 
-
-    First, ensure that your cloned fork is on your MATLAB path. To query a table, use
-    
-    ```Matlab
-    >> PACKAGE_NAME.TABLE_NAME()
-    ```
-    
-    where PACKAGE_NAME is the name of the sub-directory under churchland_pipeline_matlab (prepended with a '+'). To find a list of tables for a given package, use 
-    
-    ```Matlab
-    >> help PACKAGE_NAME
-    ```
-
-#### Staying up-to date
-
-To stay up-to-date with the main repo, you will need to configure Zuckerman Brain as 'upstream' for your fork. Check this in the terminal by running
-=======
 ## Staying updated
->>>>>>> 469d0bce
 
 If you installed the pipeline as a 'contributor' (see the getting started guides, linked above), you can easily stay updated with new releases via git. For this, you will need to configure Zuckerman Brain as 'upstream' for your fork. Check this in the terminal by running
 ```console
